--- conflicted
+++ resolved
@@ -241,14 +241,6 @@
 			klog.V(0).Infof("HPA: %s/%s is not changed", newHPA.Namespace, newHPA.Name)
 			return nil
 		}
-<<<<<<< HEAD
-		_, err = ac.client.AutoscalingV2().HorizontalPodAutoscalers(newHPA.Namespace).Update(context.TODO(), newHPA, metav1.UpdateOptions{})
-		if err != nil {
-			ac.eventRecorder.Eventf(newHPA, v1.EventTypeWarning, "FailedUpdateHPA", fmt.Sprintf("Failed to Recover update HPA %s/%s", newHPA.Namespace, newHPA.Name))
-			return err
-		}
-		ac.eventRecorder.Eventf(newHPA, v1.EventTypeWarning, "UpdateHPA", fmt.Sprintf("update HPA %s/%s", newHPA.Namespace, newHPA.Name))
-=======
 		if _, err = ac.client.AutoscalingV2().HorizontalPodAutoscalers(newHPA.Namespace).Update(context.TODO(), newHPA, metav1.UpdateOptions{}); err != nil {
 			if !errors.IsNotFound(err) {
 				ac.eventRecorder.Eventf(newHPA, v1.EventTypeWarning, "FailedUpdateHPA", fmt.Sprintf("Failed to Recover update HPA %s/%s", newHPA.Namespace, newHPA.Name))
@@ -257,7 +249,6 @@
 			}
 		}
 		ac.eventRecorder.Eventf(newHPA, v1.EventTypeNormal, "UpdateHPA", fmt.Sprintf("Update HPA %s/%s success", newHPA.Namespace, newHPA.Name))
->>>>>>> 15af267e
 	}
 
 	return nil
